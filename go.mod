module github.com/conduitio-labs/conduit-connector-sftp

go 1.23.2

require (
	github.com/conduitio/conduit-commons v0.5.0
	github.com/conduitio/conduit-connector-sdk v0.12.0
	github.com/golangci/golangci-lint v1.63.4
	github.com/matryer/is v1.4.1
	github.com/pkg/sftp v1.13.6
<<<<<<< HEAD
	golang.org/x/crypto v0.29.0
=======
	golang.org/x/crypto v0.30.0
>>>>>>> ab09b17a
	mvdan.cc/gofumpt v0.7.0
)

require (
	4d63.com/gocheckcompilerdirectives v1.2.1 // indirect
	4d63.com/gochecknoglobals v0.2.1 // indirect
	dario.cat/mergo v1.0.1 // indirect
	github.com/4meepo/tagalign v1.4.1 // indirect
	github.com/Abirdcfly/dupword v0.1.3 // indirect
	github.com/Antonboom/errname v1.0.0 // indirect
	github.com/Antonboom/nilnil v1.0.1 // indirect
	github.com/Antonboom/testifylint v1.5.2 // indirect
	github.com/BurntSushi/toml v1.4.1-0.20240526193622-a339e1f7089c // indirect
	github.com/Crocmagnon/fatcontext v0.5.3 // indirect
	github.com/Djarvur/go-err113 v0.0.0-20210108212216-aea10b59be24 // indirect
	github.com/GaijinEntertainment/go-exhaustruct/v3 v3.3.0 // indirect
	github.com/Masterminds/goutils v1.1.1 // indirect
	github.com/Masterminds/semver/v3 v3.3.0 // indirect
	github.com/Masterminds/sprig/v3 v3.3.0 // indirect
	github.com/OpenPeeDeeP/depguard/v2 v2.2.0 // indirect
	github.com/alecthomas/go-check-sumtype v0.3.1 // indirect
	github.com/alexkohler/nakedret/v2 v2.0.5 // indirect
	github.com/alexkohler/prealloc v1.0.0 // indirect
	github.com/alingse/asasalint v0.0.11 // indirect
	github.com/alingse/nilnesserr v0.1.1 // indirect
	github.com/ashanbrown/forbidigo v1.6.0 // indirect
	github.com/ashanbrown/makezero v1.2.0 // indirect
	github.com/beorn7/perks v1.0.1 // indirect
	github.com/bkielbasa/cyclop v1.2.3 // indirect
	github.com/blizzy78/varnamelen v0.8.0 // indirect
	github.com/bombsimon/wsl/v4 v4.5.0 // indirect
	github.com/breml/bidichk v0.3.2 // indirect
	github.com/breml/errchkjson v0.4.0 // indirect
	github.com/butuzov/ireturn v0.3.1 // indirect
	github.com/butuzov/mirror v1.3.0 // indirect
	github.com/catenacyber/perfsprint v0.7.1 // indirect
	github.com/ccojocar/zxcvbn-go v1.0.2 // indirect
	github.com/cespare/xxhash/v2 v2.3.0 // indirect
	github.com/charithe/durationcheck v0.0.10 // indirect
	github.com/chavacava/garif v0.1.0 // indirect
	github.com/ckaznocha/intrange v0.3.0 // indirect
	github.com/conduitio/conduit-connector-protocol v0.9.0 // indirect
	github.com/curioswitch/go-reassign v0.3.0 // indirect
	github.com/daixiang0/gci v0.13.5 // indirect
	github.com/davecgh/go-spew v1.1.2-0.20180830191138-d8f796af33cc // indirect
	github.com/denis-tingaikin/go-header v0.5.0 // indirect
	github.com/ettle/strcase v0.2.0 // indirect
	github.com/fatih/color v1.18.0 // indirect
	github.com/fatih/structtag v1.2.0 // indirect
	github.com/firefart/nonamedreturns v1.0.5 // indirect
	github.com/fsnotify/fsnotify v1.7.0 // indirect
	github.com/fzipp/gocyclo v0.6.0 // indirect
	github.com/ghostiam/protogetter v0.3.8 // indirect
	github.com/go-critic/go-critic v0.11.5 // indirect
	github.com/go-toolsmith/astcast v1.1.0 // indirect
	github.com/go-toolsmith/astcopy v1.1.0 // indirect
	github.com/go-toolsmith/astequal v1.2.0 // indirect
	github.com/go-toolsmith/astfmt v1.1.0 // indirect
	github.com/go-toolsmith/astp v1.1.0 // indirect
	github.com/go-toolsmith/strparse v1.1.0 // indirect
	github.com/go-toolsmith/typep v1.1.0 // indirect
	github.com/go-viper/mapstructure/v2 v2.2.1 // indirect
	github.com/go-xmlfmt/xmlfmt v1.1.3 // indirect
	github.com/gobwas/glob v0.2.3 // indirect
	github.com/goccy/go-json v0.10.3 // indirect
	github.com/gofrs/flock v0.12.1 // indirect
	github.com/golang/protobuf v1.5.4 // indirect
	github.com/golangci/dupl v0.0.0-20180902072040-3e9179ac440a // indirect
	github.com/golangci/go-printf-func-name v0.1.0 // indirect
	github.com/golangci/gofmt v0.0.0-20241223200906-057b0627d9b9 // indirect
	github.com/golangci/misspell v0.6.0 // indirect
	github.com/golangci/plugin-module-register v0.1.1 // indirect
	github.com/golangci/revgrep v0.5.3 // indirect
	github.com/golangci/unconvert v0.0.0-20240309020433-c5143eacb3ed // indirect
	github.com/google/go-cmp v0.6.0 // indirect
	github.com/google/uuid v1.6.0 // indirect
	github.com/gordonklaus/ineffassign v0.1.0 // indirect
	github.com/gostaticanalysis/analysisutil v0.7.1 // indirect
	github.com/gostaticanalysis/comment v1.4.2 // indirect
	github.com/gostaticanalysis/forcetypeassert v0.1.0 // indirect
	github.com/gostaticanalysis/nilerr v0.1.1 // indirect
	github.com/hamba/avro/v2 v2.27.0 // indirect
	github.com/hashicorp/go-hclog v1.6.3 // indirect
	github.com/hashicorp/go-immutable-radix/v2 v2.1.0 // indirect
	github.com/hashicorp/go-plugin v1.6.2 // indirect
	github.com/hashicorp/go-version v1.7.0 // indirect
	github.com/hashicorp/golang-lru/v2 v2.0.7 // indirect
	github.com/hashicorp/hcl v1.0.0 // indirect
	github.com/hashicorp/yamux v0.1.1 // indirect
	github.com/hexops/gotextdiff v1.0.3 // indirect
	github.com/huandu/xstrings v1.5.0 // indirect
	github.com/inconshreveable/mousetrap v1.1.0 // indirect
	github.com/jgautheron/goconst v1.7.1 // indirect
	github.com/jingyugao/rowserrcheck v1.1.1 // indirect
	github.com/jjti/go-spancheck v0.6.4 // indirect
	github.com/jpillora/backoff v1.0.0 // indirect
	github.com/json-iterator/go v1.1.12 // indirect
	github.com/julz/importas v0.2.0 // indirect
	github.com/karamaru-alpha/copyloopvar v1.1.0 // indirect
	github.com/kisielk/errcheck v1.8.0 // indirect
	github.com/kkHAIKE/contextcheck v1.1.5 // indirect
	github.com/kr/fs v0.1.0 // indirect
	github.com/kulti/thelper v0.6.3 // indirect
	github.com/kunwardeep/paralleltest v1.0.10 // indirect
	github.com/kyoh86/exportloopref v0.1.11 // indirect
	github.com/lasiar/canonicalheader v1.1.2 // indirect
	github.com/ldez/exptostd v0.3.1 // indirect
	github.com/ldez/gomoddirectives v0.6.0 // indirect
	github.com/ldez/grignotin v0.7.0 // indirect
	github.com/ldez/tagliatelle v0.7.1 // indirect
	github.com/ldez/usetesting v0.4.2 // indirect
	github.com/leonklingele/grouper v1.1.2 // indirect
	github.com/macabu/inamedparam v0.1.3 // indirect
	github.com/magiconair/properties v1.8.7 // indirect
	github.com/maratori/testableexamples v1.0.0 // indirect
	github.com/maratori/testpackage v1.1.1 // indirect
	github.com/matoous/godox v0.0.0-20240105082147-c5b5e0e7c0c0 // indirect
	github.com/mattn/go-colorable v0.1.13 // indirect
	github.com/mattn/go-isatty v0.0.20 // indirect
	github.com/mattn/go-runewidth v0.0.16 // indirect
	github.com/mgechev/revive v1.5.1 // indirect
	github.com/mitchellh/copystructure v1.2.0 // indirect
	github.com/mitchellh/go-homedir v1.1.0 // indirect
	github.com/mitchellh/mapstructure v1.5.0 // indirect
	github.com/mitchellh/reflectwalk v1.0.2 // indirect
	github.com/modern-go/concurrent v0.0.0-20180306012644-bacd9c7ef1dd // indirect
	github.com/modern-go/reflect2 v1.0.2 // indirect
	github.com/moricho/tparallel v0.3.2 // indirect
	github.com/munnerz/goautoneg v0.0.0-20191010083416-a7dc8b61c822 // indirect
	github.com/nakabonne/nestif v0.3.1 // indirect
	github.com/nishanths/exhaustive v0.12.0 // indirect
	github.com/nishanths/predeclared v0.2.2 // indirect
	github.com/nunnatsa/ginkgolinter v0.18.4 // indirect
	github.com/oklog/run v1.1.0 // indirect
	github.com/olekukonko/tablewriter v0.0.5 // indirect
	github.com/pelletier/go-toml/v2 v2.2.3 // indirect
	github.com/pmezard/go-difflib v1.0.1-0.20181226105442-5d4384ee4fb2 // indirect
	github.com/polyfloyd/go-errorlint v1.7.0 // indirect
	github.com/prometheus/client_golang v1.20.2 // indirect
	github.com/prometheus/client_model v0.6.1 // indirect
	github.com/prometheus/common v0.55.0 // indirect
	github.com/prometheus/procfs v0.15.1 // indirect
	github.com/quasilyte/go-ruleguard v0.4.3-0.20240823090925-0fe6f58b47b1 // indirect
	github.com/quasilyte/go-ruleguard/dsl v0.3.22 // indirect
	github.com/quasilyte/gogrep v0.5.0 // indirect
	github.com/quasilyte/regex/syntax v0.0.0-20210819130434-b3f0c404a727 // indirect
	github.com/quasilyte/stdinfo v0.0.0-20220114132959-f7386bf02567 // indirect
	github.com/raeperd/recvcheck v0.2.0 // indirect
	github.com/rivo/uniseg v0.4.7 // indirect
	github.com/rogpeppe/go-internal v1.13.1 // indirect
	github.com/rs/zerolog v1.33.0 // indirect
	github.com/ryancurrah/gomodguard v1.3.5 // indirect
	github.com/ryanrolds/sqlclosecheck v0.5.1 // indirect
	github.com/sagikazarmark/locafero v0.6.0 // indirect
	github.com/sagikazarmark/slog-shim v0.1.0 // indirect
	github.com/sanposhiho/wastedassign/v2 v2.1.0 // indirect
	github.com/santhosh-tekuri/jsonschema/v6 v6.0.1 // indirect
	github.com/sashamelentyev/interfacebloat v1.1.0 // indirect
	github.com/sashamelentyev/usestdlibvars v1.28.0 // indirect
	github.com/securego/gosec/v2 v2.21.4 // indirect
	github.com/shazow/go-diff v0.0.0-20160112020656-b6b7b6733b8c // indirect
	github.com/shopspring/decimal v1.4.0 // indirect
	github.com/sirupsen/logrus v1.9.3 // indirect
	github.com/sivchari/containedctx v1.0.3 // indirect
	github.com/sivchari/tenv v1.12.1 // indirect
	github.com/sonatard/noctx v0.1.0 // indirect
	github.com/sourcegraph/conc v0.3.0 // indirect
	github.com/sourcegraph/go-diff v0.7.0 // indirect
	github.com/spf13/afero v1.11.0 // indirect
	github.com/spf13/cast v1.7.0 // indirect
	github.com/spf13/cobra v1.8.1 // indirect
	github.com/spf13/pflag v1.0.5 // indirect
	github.com/spf13/viper v1.19.0 // indirect
	github.com/ssgreg/nlreturn/v2 v2.2.1 // indirect
	github.com/stbenjam/no-sprintf-host-port v0.2.0 // indirect
	github.com/stretchr/objx v0.5.2 // indirect
	github.com/stretchr/testify v1.10.0 // indirect
	github.com/subosito/gotenv v1.6.0 // indirect
	github.com/tdakkota/asciicheck v0.3.0 // indirect
	github.com/tetafro/godot v1.4.20 // indirect
	github.com/timakin/bodyclose v0.0.0-20241017074812-ed6a65f985e3 // indirect
	github.com/timonwong/loggercheck v0.10.1 // indirect
	github.com/tomarrell/wrapcheck/v2 v2.10.0 // indirect
	github.com/tommy-muehle/go-mnd/v2 v2.5.1 // indirect
	github.com/twmb/go-cache v1.2.1 // indirect
	github.com/ultraware/funlen v0.2.0 // indirect
	github.com/ultraware/whitespace v0.2.0 // indirect
	github.com/uudashr/gocognit v1.2.0 // indirect
	github.com/uudashr/iface v1.3.0 // indirect
	github.com/xen0n/gosmopolitan v1.2.2 // indirect
	github.com/yagipy/maintidx v1.0.0 // indirect
	github.com/yeya24/promlinter v0.3.0 // indirect
	github.com/ykadowak/zerologlint v0.1.5 // indirect
	gitlab.com/bosi/decorder v0.4.2 // indirect
	go-simpler.org/musttag v0.13.0 // indirect
	go-simpler.org/sloglint v0.7.2 // indirect
	go.uber.org/automaxprocs v1.6.0 // indirect
	go.uber.org/goleak v1.3.0 // indirect
	go.uber.org/mock v0.5.0 // indirect
	go.uber.org/multierr v1.11.0 // indirect
	go.uber.org/zap v1.27.0 // indirect
	golang.org/x/exp v0.0.0-20241009180824-f66d83c29e7c // indirect
	golang.org/x/exp/typeparams v0.0.0-20241108190413-2d47ceb2692f // indirect
	golang.org/x/mod v0.22.0 // indirect
	golang.org/x/net v0.32.0 // indirect
	golang.org/x/sync v0.10.0 // indirect
	golang.org/x/sys v0.28.0 // indirect
	golang.org/x/text v0.21.0 // indirect
	golang.org/x/time v0.8.0 // indirect
	golang.org/x/tools v0.28.0 // indirect
	google.golang.org/genproto/googleapis/rpc v0.0.0-20240930140551-af27646dc61f // indirect
	google.golang.org/grpc v1.68.0 // indirect
	google.golang.org/protobuf v1.35.1 // indirect
	gopkg.in/ini.v1 v1.67.0 // indirect
	gopkg.in/tomb.v2 v2.0.0-20161208151619-d5d1b5820637 // indirect
	gopkg.in/yaml.v2 v2.4.0 // indirect
	gopkg.in/yaml.v3 v3.0.1 // indirect
	honnef.co/go/tools v0.5.1 // indirect
	mvdan.cc/unparam v0.0.0-20240528143540-8a5130ca722f // indirect
)<|MERGE_RESOLUTION|>--- conflicted
+++ resolved
@@ -8,11 +8,7 @@
 	github.com/golangci/golangci-lint v1.63.4
 	github.com/matryer/is v1.4.1
 	github.com/pkg/sftp v1.13.6
-<<<<<<< HEAD
-	golang.org/x/crypto v0.29.0
-=======
 	golang.org/x/crypto v0.30.0
->>>>>>> ab09b17a
 	mvdan.cc/gofumpt v0.7.0
 )
 
