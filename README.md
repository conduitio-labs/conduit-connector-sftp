--- conflicted
+++ resolved
@@ -13,24 +13,6 @@
 
 ## Source
 
-<<<<<<< HEAD
-### Configuration Options
-
-## Destination
-
-Destination connects to a remote server. It takes an `opencdc.Record`, extracts filename from the metadata and upload the file to the remote server.
-
-### Configuration Options
-
-| name           | description                                                                                           | required |
-| -------------- | ----------------------------------------------------------------------------------------------------- | -------- |
-| `address` | Address is the address of the sftp server to connect.| **true** |
-| `hostKey` | HostKey is the key used for host key callback validation.| **true** |
-| `username`| User is the username of the SFTP user. | **true** |
-| `password`| Password is the SFTP password (can be used as passphrase for private key). | false |
-| `privateKeyPath`| PrivateKeyPath is the private key for ssh login.| false |
-| `directoryPath` | DirectoryPath is the path to the directory to read/write data. | true |
-=======
 The source SFTP connector monitors a directory on an SFTP server for files matching a specified pattern. It reads these files and converts them into `opencdc.Record` that can be processed by Conduit. For handling large files, it splits them into smaller chunks, enabling smooth data handling through the Conduit pipeline.
 The connector supports both password and private key authentication methods.
 
@@ -50,7 +32,17 @@
 
 ## Destination
 
+Destination connects to a remote server. It takes an `opencdc.Record`, extracts filename from the metadata and upload the file to the remote server. The connector supports both password and private key authentication methods.
+
 ### Configuration Options
->>>>>>> ab09b17a
+
+| name           | description                                                                                           | required |
+| -------------- | ----------------------------------------------------------------------------------------------------- | -------- |
+| `address` | Address is the address of the sftp server to connect.| **true** |
+| `hostKey` | HostKey is the key used for host key callback validation.| **true** |
+| `username`| User is the username of the SFTP user. | **true** |
+| `password`| Password is the SFTP password (can be used as passphrase for private key). | false |
+| `privateKeyPath`| PrivateKeyPath is the private key for ssh login.| false |
+| `directoryPath` | DirectoryPath is the path to the directory to read/write data. | true |
 
 ![scarf pixel](https://static.scarf.sh/a.png?x-pxid=64b333ae-77ad-4895-a5cd-a73bb14362d9)