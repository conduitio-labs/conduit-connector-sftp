version: "3.9"

services:
  sftp:
    image: atmoz/sftp
    ports:
      - "2222:22"
    restart: always
    environment:
      - USER=user
      - PASS=pass
<<<<<<< HEAD
    command: user:pass:::upload
=======
    command: user:pass:::source,destination
>>>>>>> e374c2df
<|MERGE_RESOLUTION|>--- conflicted
+++ resolved
@@ -9,8 +9,4 @@
     environment:
       - USER=user
       - PASS=pass
-<<<<<<< HEAD
-    command: user:pass:::upload
-=======
-    command: user:pass:::source,destination
->>>>>>> e374c2df
+    command: user:pass:::source,destination